--- conflicted
+++ resolved
@@ -15,15 +15,10 @@
 #
 """Classes for reading and writing VCFs."""
 
-<<<<<<< HEAD
-from collections import namedtuple
+
+from dataclasses import dataclass
 import vcf
-=======
-from dataclasses import dataclass
->>>>>>> 376d7caa
 import warnings
-
-import vcf
 
 from variantworks.io.baseio import BaseReader
 from variantworks.types import VariantZygosity, VariantType, Variant
@@ -149,8 +144,8 @@
 
     @staticmethod
     def _get_file_reader(vcf_file_object=None, vcf_file_path=None):
-        """
-        Create VCF file reader from file object or file path.
+        """Create VCF file reader from file object or file path.
+
         Args:
             vcf_file_object: VCF file object
             vcf_file_path: VCF file path
@@ -174,13 +169,7 @@
             labels : List to store parsed variant records.
             is_fp : Boolean to indicate if file is for false positive variants.
         """
-<<<<<<< HEAD
         vcf_reader = self._get_file_reader(vcf_file_path=vcf_file)
-=======
-        assert(
-            vcf_file[-3:] == ".gz"), "VCF file needs to be compressed and indexed"  # Check for compressed file
-        vcf_reader = vcf.Reader(filename=vcf_file)
->>>>>>> 376d7caa
         if not is_fp and len(vcf_reader.samples) != 1:
             raise RuntimeError(
                 "Can not parse: {}. VariantWorks currently only supports single sample VCF files".format(vcf_file))
