--- conflicted
+++ resolved
@@ -25,17 +25,10 @@
 def test_vcf_loader_snps(get_created_vcf_tabix_files):
     """Get all variants from mocked file stream, filter SNPs, multi allele & multi samples
     """
-<<<<<<< HEAD
-    vcf_bam_tuple = VCFReader.VcfBamPath(
-        vcf="/dummy/path.gz", bam="temp.bam", is_fp=False)
-    vcf_loader = MockPyVCFReader.get_vcf(monkeypatch, [vcf_bam_tuple])
-    assert(len(vcf_loader) == 15)
-=======
     vcf_file_path, tabix_file_path = get_created_vcf_tabix_files(mock_file_input())
     vcf_bam_tuple = VCFReader.VcfBamPath(vcf=vcf_file_path, bam=tabix_file_path, is_fp=False)
     vcf_loader = VCFReader([vcf_bam_tuple])
-    assert(len(vcf_loader) == 13)
->>>>>>> 825885c7
+    assert(len(vcf_loader) == 15)
 
 
 def test_vcf_fetch_variant(get_created_vcf_tabix_files):
