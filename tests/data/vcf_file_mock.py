--- conflicted
+++ resolved
@@ -1,9 +1,22 @@
-<<<<<<< HEAD
-from enum import Enum
-=======
+#
+# Copyright 2020 NVIDIA CORPORATION.
+#
+# Licensed under the Apache License, Version 2.0 (the "License");
+# you may not use this file except in compliance with the License.
+# You may obtain a copy of the License at
+#
+#     http://www.apache.org/licenses/LICENSE-2.0
+#
+# Unless required by applicable law or agreed to in writing, software
+# distributed under the License is distributed on an "AS IS" BASIS,
+# WITHOUT WARRANTIES OR CONDITIONS OF ANY KIND, either express or implied.
+# See the License for the specific language governing permissions and
+# limitations under the License.
+#
+
 """Contains mocked file object inputs for tests."""
 
->>>>>>> 376d7caa
+from enum import Enum
 import io
 
 from variantworks.io.vcfio import VCFReader
@@ -54,12 +67,8 @@
 """)
 
 
-<<<<<<< HEAD
 def mock_small_filtered_file_input():
-=======
-def mock_vcf_file_reader_input(dummy_file_path):
     """Return string stream of small filtered vcf content."""
->>>>>>> 376d7caa
     return io.StringIO("""##fileformat=VCFv4.2
 ##FILTER=<ID=PASS,Description="All filters passed">
 ##FORMAT=<ID=GQ,Number=1,Type=Integer,Description="Genotype Quality">
